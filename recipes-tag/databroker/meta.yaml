<<<<<<< HEAD
{% set version = "0.8.4" %}
=======
{% set version = "0.8.3" %}
>>>>>>> 8b933585

package:
  name: databroker
  version: {{ version }}

source:
  git_url: https://github.com/nsls-II/databroker
  git_rev: v{{ version }}

build:
  number: 0
  script: python setup.py install --single-version-externally-managed --record=record.txt

requirements:
  build:
    - python
    - setuptools
  run:
    - attrs >=16.3.0
    - boltons
    - cytoolz
    - doct
    - filestore >=0.5.0
    - metadatastore >=0.5.1
    - numpy
    - pandas
    - pims
    - python
    - pytz
    - six
    - requests
    - singledispatch [py27]
    - tzlocal

test:
  requires:
    - nslsii_dev_configuration
  imports:
    - databroker

about:
  home: https://github.com/NSLS-II/databroker
  license: BSD<|MERGE_RESOLUTION|>--- conflicted
+++ resolved
@@ -1,8 +1,5 @@
-<<<<<<< HEAD
+
 {% set version = "0.8.4" %}
-=======
-{% set version = "0.8.3" %}
->>>>>>> 8b933585
 
 package:
   name: databroker
